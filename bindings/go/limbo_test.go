--- conflicted
+++ resolved
@@ -282,7 +282,6 @@
 	t.Log("Rows error behavior test passed")
 }
 
-<<<<<<< HEAD
 func TestTransaction(t *testing.T) {
 	// Open database connection
 	db, err := sql.Open("sqlite3", ":memory:")
@@ -334,7 +333,30 @@
 	}{
 		{1, "Initial"},
 		{2, "Transaction"},
-=======
+	}
+
+	i := 0
+	for rows.Next() {
+		var id int
+		var name string
+		if err := rows.Scan(&id, &name); err != nil {
+			t.Fatalf("Error scanning row: %v", err)
+		}
+
+		if id != expected[i].id || name != expected[i].name {
+			t.Errorf("Row %d: expected (%d, %s), got (%d, %s)",
+				i, expected[i].id, expected[i].name, id, name)
+		}
+		i++
+	}
+
+	if i != 2 {
+		t.Fatalf("Expected 2 rows, got %d", i)
+	}
+
+	t.Log("Transaction test passed")
+}
+
 func TestVectorOperations(t *testing.T) {
 	db, err := sql.Open("sqlite3", ":memory:")
 	if err != nil {
@@ -442,22 +464,10 @@
 		{"Alice", 200.75},
 		{"Alice", 100.50},
 		{"Bob", 50.25},
->>>>>>> 344ec5be
 	}
 
 	i := 0
 	for rows.Next() {
-<<<<<<< HEAD
-		var id int
-		var name string
-		if err := rows.Scan(&id, &name); err != nil {
-			t.Fatalf("Error scanning row: %v", err)
-		}
-
-		if id != expected[i].id || name != expected[i].name {
-			t.Errorf("Row %d: expected (%d, %s), got (%d, %s)",
-				i, expected[i].id, expected[i].name, id, name)
-=======
 		var name string
 		var amount float64
 		if err := rows.Scan(&name, &amount); err != nil {
@@ -469,18 +479,10 @@
 		if name != expectedResults[i].name || amount != expectedResults[i].amount {
 			t.Fatalf("Row %d: expected (%s, %.2f), got (%s, %.2f)",
 				i, expectedResults[i].name, expectedResults[i].amount, name, amount)
->>>>>>> 344ec5be
 		}
 		i++
 	}
 
-<<<<<<< HEAD
-	if i != 2 {
-		t.Fatalf("Expected 2 rows, got %d", i)
-	}
-
-	t.Log("Transaction test passed")
-=======
 	// Test GROUP BY with aggregation
 	var count int
 	var total float64
@@ -604,7 +606,6 @@
 	if age != 30 {
 		t.Fatalf("Expected 30, got %d", age)
 	}
->>>>>>> 344ec5be
 }
 
 func slicesAreEq(a, b []byte) bool {
