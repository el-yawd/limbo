--- conflicted
+++ resolved
@@ -293,11 +293,8 @@
     StrfTime,
     Printf,
     Likely,
-<<<<<<< HEAD
     TimeDiff,
-=======
     Likelihood,
->>>>>>> 01fa0236
 }
 
 impl Display for ScalarFunc {
@@ -353,11 +350,8 @@
             Self::StrfTime => "strftime".to_string(),
             Self::Printf => "printf".to_string(),
             Self::Likely => "likely".to_string(),
-<<<<<<< HEAD
             Self::TimeDiff => "timediff".to_string(),
-=======
             Self::Likelihood => "likelihood".to_string(),
->>>>>>> 01fa0236
         };
         write!(f, "{}", str)
     }
